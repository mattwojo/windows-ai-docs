--- conflicted
+++ resolved
@@ -2,13 +2,8 @@
 author: eliotcowley
 title: Create a Windows Machine Learning UWP application (C#)
 description: Create your first UWP application with Windows ML in this step-by-step tutorial.
-<<<<<<< HEAD
-ms.author: elcowle
-ms.date: 09/07/2018
-=======
 ms.author: sezhen
 ms.date: 09/17/2018
->>>>>>> 1699a5ab
 ms.topic: article
 ms.prod: windows
 ms.technology: uwp
