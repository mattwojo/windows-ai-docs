--- conflicted
+++ resolved
@@ -376,12 +376,10 @@
 
 WinMLTools supports the conversion of models represented in floating point 32 into a floating point 16 representation, effectively compression the model by reducing its size in half. 
 
-<<<<<<< HEAD
 > [!NOTE]
->Quantization could result in loss of accuracy in the resulting model. Make sure you verify the model's accuracy before deploying into your application.
-=======
+> Quantization could result in loss of accuracy in the resulting model. Make sure you verify the model's accuracy before deploying into your application.
+
 Below is a full example if you want to convert directly from an ONNX binary file. 
->>>>>>> ef88053b
 
 ~~~python
 from winmltools.utils import convert_float_to_float16
@@ -390,11 +388,9 @@
 new_onnx_model = convert_float_to_float16(onnx_model)
 save_model(new_onnx_model, 'model_fp16.onnx')
 ~~~
-<<<<<<< HEAD
+
 Parameters:
 per_channel: If set to True, the quantizer will linearly dequantize for each channel in initialized tensors for Conv operators in [n,c,h,w] format. By default this is set to True.
-=======
->>>>>>> ef88053b
 
 With `help(winmltools.utils.convert_float_to_float16)`, you can find more details about this tool. The floating data 16 in WinMLTools currently only complies with [IEEE 754 floating point standard (2008)](https://en.wikipedia.org/wiki/Half-precision_floating-point_format).
 
